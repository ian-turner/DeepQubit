--- conflicted
+++ resolved
@@ -106,20 +106,12 @@
     
 class TGate(OneQubitGate):
     unitary = np.array([[1, 0], [0, np.exp(1j*np.pi/4)]], dtype=np.complex128)
-<<<<<<< HEAD
-    cost = 20.0
-=======
-    cost = 1.0
->>>>>>> d584b802
+    cost = 1.0
     asm_name = 't'
 
 class TdgGate(OneQubitGate):
     unitary = np.array([[1, 0], [0, np.exp(-1j*np.pi/4)]], dtype=np.complex128)
-<<<<<<< HEAD
-    cost = 20.0
-=======
-    cost = 1.0
->>>>>>> d584b802
+    cost = 1.0
     asm_name = 'tdg'
 
 class CNOTGate(ControlledGate):
